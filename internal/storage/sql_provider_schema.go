--- conflicted
+++ resolved
@@ -133,11 +133,7 @@
 	return p.schemaMigrate(ctx, currentVersion, version)
 }
 
-<<<<<<< HEAD
-// nolint: gocyclo
-=======
 //nolint:gocyclo // TODO: Consider refactoring time permitting.
->>>>>>> 2d26b4e1
 func (p *SQLProvider) schemaMigrate(ctx context.Context, prior, target int) (err error) {
 	migrations, err := loadMigrations(p.name, prior, target)
 	if err != nil {
