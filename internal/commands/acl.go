package commands

import (
	"errors"
	"fmt"
	"net"
	"net/url"
	"strings"

	"github.com/spf13/cobra"

	"github.com/authelia/authelia/v4/internal/authorization"
	"github.com/authelia/authelia/v4/internal/configuration"
	"github.com/authelia/authelia/v4/internal/configuration/schema"
	"github.com/authelia/authelia/v4/internal/configuration/validator"
)

func newAccessControlCommand() (cmd *cobra.Command) {
	cmd = &cobra.Command{
		Use:     "access-control",
		Short:   cmdAutheliaAccessControlShort,
		Long:    cmdAutheliaAccessControlLong,
		Example: cmdAutheliaAccessControlExample,

		DisableAutoGenTag: true,
	}

	cmd.AddCommand(
		newAccessControlCheckCommand(),
	)

	return cmd
}

func newAccessControlCheckCommand() (cmd *cobra.Command) {
	cmd = &cobra.Command{
		Use:     "check-policy",
		Short:   cmdAutheliaAccessControlCheckPolicyShort,
		Long:    cmdAutheliaAccessControlCheckPolicyLong,
		Example: cmdAutheliaAccessControlCheckPolicyExample,
		RunE:    accessControlCheckRunE,

		DisableAutoGenTag: true,
	}

	cmdWithConfigFlags(cmd, false, []string{"configuration.yml"})

	cmd.Flags().String("url", "", "the url of the object")
	cmd.Flags().String("method", "GET", "the HTTP method of the object")
	cmd.Flags().String("username", "", "the username of the subject")
	cmd.Flags().StringSlice("groups", nil, "the groups of the subject")
	cmd.Flags().String("ip", "", "the ip of the subject")
	cmd.Flags().Bool("verbose", false, "enables verbose output")

	return cmd
}

func accessControlCheckRunE(cmd *cobra.Command, _ []string) (err error) {
	configs, err := cmd.Flags().GetStringSlice(cmdFlagNameConfig)
	if err != nil {
		return err
	}

	sources := make([]configuration.Source, len(configs)+2)

	for i, path := range configs {
		sources[i] = configuration.NewYAMLFileSource(path)
	}

	sources[0+len(configs)] = configuration.NewEnvironmentSource(configuration.DefaultEnvPrefix, configuration.DefaultEnvDelimiter)
	sources[1+len(configs)] = configuration.NewSecretsSource(configuration.DefaultEnvPrefix, configuration.DefaultEnvDelimiter)

	val := schema.NewStructValidator()

	accessControlConfig := &schema.Configuration{}

	if _, err = configuration.LoadAdvanced(val, "access_control", &accessControlConfig.AccessControl, sources...); err != nil {
		return err
	}

	validator.ValidateAccessControl(accessControlConfig, val)

	if val.HasErrors() || val.HasWarnings() {
		return errors.New("your configuration has errors")
	}

	authorizer := authorization.NewAuthorizer(accessControlConfig)

	subject, object, err := getSubjectAndObjectFromFlags(cmd)
	if err != nil {
		return err
	}

	results := authorizer.GetRuleMatchResults(subject, object)

	if len(results) == 0 {
		fmt.Printf("\nThe default policy '%s' will be applied to ALL requests as no rules are configured.\n\n", accessControlConfig.AccessControl.DefaultPolicy)

		return nil
	}

	verbose, err := cmd.Flags().GetBool("verbose")
	if err != nil {
		return err
	}

	accessControlCheckWriteOutput(object, subject, results, accessControlConfig.AccessControl.DefaultPolicy, verbose)

	return nil
}

func accessControlCheckWriteObjectSubject(object authorization.Object, subject authorization.Subject) {
	output := strings.Builder{}

	output.WriteString(fmt.Sprintf("Performing policy check for request to '%s'", object.String()))

	if object.Method != "" {
		output.WriteString(fmt.Sprintf(" method '%s'", object.Method))
	}

	if subject.Username != "" {
		output.WriteString(fmt.Sprintf(" username '%s'", subject.Username))
	}

	if len(subject.Groups) != 0 {
		output.WriteString(fmt.Sprintf(" groups '%s'", strings.Join(subject.Groups, ",")))
	}

	if subject.IP != nil {
		output.WriteString(fmt.Sprintf(" from IP '%s'", subject.IP.String()))
	}

	output.WriteString(".\n")

	fmt.Println(output.String())
}

func accessControlCheckWriteOutput(object authorization.Object, subject authorization.Subject, results []authorization.RuleMatchResult, defaultPolicy string, verbose bool) {
	accessControlCheckWriteObjectSubject(object, subject)

	fmt.Printf("  #\tDomain\tResource\tMethod\tNetwork\tSubject\n")

	var (
		appliedPos int
		applied    authorization.RuleMatchResult

		potentialPos int
		potential    authorization.RuleMatchResult
	)

	for i, result := range results {
		if result.Skipped && !verbose {
			break
		}

		switch {
		case result.IsMatch() && !result.Skipped:
			appliedPos, applied = i+1, result

			fmt.Printf("* %d\t%s\t%s\t\t%s\t%s\t%s\n", i+1, hitMissMay(result.MatchDomain), hitMissMay(result.MatchResources), hitMissMay(result.MatchMethods), hitMissMay(result.MatchNetworks), hitMissMay(result.MatchSubjects, result.MatchSubjectsExact))
		case result.IsPotentialMatch() && !result.Skipped:
			if potentialPos == 0 {
				potentialPos, potential = i+1, result
			}

			fmt.Printf("~ %d\t%s\t%s\t\t%s\t%s\t%s\n", i+1, hitMissMay(result.MatchDomain), hitMissMay(result.MatchResources), hitMissMay(result.MatchMethods), hitMissMay(result.MatchNetworks), hitMissMay(result.MatchSubjects, result.MatchSubjectsExact))
		default:
			fmt.Printf("  %d\t%s\t%s\t\t%s\t%s\t%s\n", i+1, hitMissMay(result.MatchDomain), hitMissMay(result.MatchResources), hitMissMay(result.MatchMethods), hitMissMay(result.MatchNetworks), hitMissMay(result.MatchSubjects, result.MatchSubjectsExact))
		}
	}

	switch {
	case appliedPos != 0 && (potentialPos == 0 || (potentialPos > appliedPos)):
<<<<<<< HEAD
		fmt.Printf("\nThe policy '%s' from rule #%d will be applied to this request.\n\n", applied.Rule.Policy.String(), appliedPos)
	case potentialPos != 0 && appliedPos != 0:
		fmt.Printf("\nThe policy '%s' from rule #%d will potentially be applied to this request. If not policy '%s' from rule #%d will be.\n\n", potential.Rule.Policy.String(), potentialPos, applied.Rule.Policy.String(), appliedPos)
	case potentialPos != 0:
		fmt.Printf("\nThe policy '%s' from rule #%d will potentially be applied to this request. Otherwise the policy '%s' from the default policy will be.\n\n", potential.Rule.Policy.String(), potentialPos, defaultPolicy)
=======
		fmt.Printf("\nThe policy '%s' from rule #%d will be applied to this request.\n\n", applied.Rule.Policy, appliedPos)
	case potentialPos != 0 && appliedPos != 0:
		fmt.Printf("\nThe policy '%s' from rule #%d will potentially be applied to this request. If not policy '%s' from rule #%d will be.\n\n", potential.Rule.Policy, potentialPos, applied.Rule.Policy, appliedPos)
	case potentialPos != 0:
		fmt.Printf("\nThe policy '%s' from rule #%d will potentially be applied to this request. Otherwise the policy '%s' from the default policy will be.\n\n", potential.Rule.Policy, potentialPos, defaultPolicy)
>>>>>>> 6a2dff7d
	default:
		fmt.Printf("\nThe policy '%s' from the default policy will be applied to this request as no rules matched the request.\n\n", defaultPolicy)
	}
}

func hitMissMay(in ...bool) (out string) {
	var hit, miss bool

	for _, x := range in {
		if x {
			hit = true
		} else {
			miss = true
		}
	}

	switch {
	case hit && miss:
		return "may"
	case hit:
		return "hit"
	default:
		return "miss"
	}
}

func getSubjectAndObjectFromFlags(cmd *cobra.Command) (subject authorization.Subject, object authorization.Object, err error) {
	requestURL, err := cmd.Flags().GetString("url")
	if err != nil {
		return subject, object, err
	}

	parsedURL, err := url.ParseRequestURI(requestURL)
	if err != nil {
		return subject, object, err
	}

	method, err := cmd.Flags().GetString("method")
	if err != nil {
		return subject, object, err
	}

	username, err := cmd.Flags().GetString("username")
	if err != nil {
		return subject, object, err
	}

	groups, err := cmd.Flags().GetStringSlice("groups")
	if err != nil {
		return subject, object, err
	}

	remoteIP, err := cmd.Flags().GetString("ip")
	if err != nil {
		return subject, object, err
	}

	parsedIP := net.ParseIP(remoteIP)

	subject = authorization.Subject{
		Username: username,
		Groups:   groups,
		IP:       parsedIP,
	}

	object = authorization.NewObject(parsedURL, method)

	return subject, object, nil
}<|MERGE_RESOLUTION|>--- conflicted
+++ resolved
@@ -171,19 +171,11 @@
 
 	switch {
 	case appliedPos != 0 && (potentialPos == 0 || (potentialPos > appliedPos)):
-<<<<<<< HEAD
-		fmt.Printf("\nThe policy '%s' from rule #%d will be applied to this request.\n\n", applied.Rule.Policy.String(), appliedPos)
-	case potentialPos != 0 && appliedPos != 0:
-		fmt.Printf("\nThe policy '%s' from rule #%d will potentially be applied to this request. If not policy '%s' from rule #%d will be.\n\n", potential.Rule.Policy.String(), potentialPos, applied.Rule.Policy.String(), appliedPos)
-	case potentialPos != 0:
-		fmt.Printf("\nThe policy '%s' from rule #%d will potentially be applied to this request. Otherwise the policy '%s' from the default policy will be.\n\n", potential.Rule.Policy.String(), potentialPos, defaultPolicy)
-=======
 		fmt.Printf("\nThe policy '%s' from rule #%d will be applied to this request.\n\n", applied.Rule.Policy, appliedPos)
 	case potentialPos != 0 && appliedPos != 0:
 		fmt.Printf("\nThe policy '%s' from rule #%d will potentially be applied to this request. If not policy '%s' from rule #%d will be.\n\n", potential.Rule.Policy, potentialPos, applied.Rule.Policy, appliedPos)
 	case potentialPos != 0:
 		fmt.Printf("\nThe policy '%s' from rule #%d will potentially be applied to this request. Otherwise the policy '%s' from the default policy will be.\n\n", potential.Rule.Policy, potentialPos, defaultPolicy)
->>>>>>> 6a2dff7d
 	default:
 		fmt.Printf("\nThe policy '%s' from the default policy will be applied to this request as no rules matched the request.\n\n", defaultPolicy)
 	}
