--- conflicted
+++ resolved
@@ -1,13 +1,9 @@
 package templates
 
 import (
-<<<<<<< HEAD
-	"os"
-=======
 	"io/fs"
 	"os"
 	"path/filepath"
->>>>>>> 53a6275a
 	"testing"
 	"text/template"
 
@@ -38,8 +34,6 @@
 	}
 }
 
-<<<<<<< HEAD
-=======
 func TestParseTemplateDirectories(t *testing.T) {
 	testCases := []struct {
 		name, path string
@@ -88,15 +82,10 @@
 	}
 }
 
->>>>>>> 53a6275a
 func TestParseMiscTemplates(t *testing.T) {
 	testCases := []struct {
 		name, path string
 	}{
-<<<<<<< HEAD
-		{"OpenAPISpec", "../../api/openapi.yml"},
-=======
->>>>>>> 53a6275a
 		{"ReactIndex", "../../web/index.html"},
 		{"ViteEnv", "../../web/.env.production"},
 	}
