--- conflicted
+++ resolved
@@ -14,66 +14,44 @@
 	"strings"
 	"time"
 
-<<<<<<< HEAD
+	"github.com/sirupsen/logrus"
 	"golang.org/x/crypto/openpgp"
 	"golang.org/x/crypto/openpgp/packet"
-
-	"github.com/authelia/authelia/internal/configuration/schema"
-	"github.com/authelia/authelia/internal/logging"
-	"github.com/authelia/authelia/internal/utils"
-=======
-	"github.com/sirupsen/logrus"
 
 	"github.com/authelia/authelia/v4/internal/configuration/schema"
 	"github.com/authelia/authelia/v4/internal/logging"
 	"github.com/authelia/authelia/v4/internal/utils"
->>>>>>> 204cef4d
 )
 
 // SMTPNotifier a notifier to send emails to SMTP servers.
 type SMTPNotifier struct {
-<<<<<<< HEAD
-	username            string
-	password            string
-	sender              string
-	identifier          string
-	host                string
-	port                int
-	disableRequireTLS   bool
-	address             string
-	subject             string
-	startupCheckAddress string
+	config              *schema.SMTPNotifierConfiguration
 	client              *smtp.Client
 	tlsConfig           *tls.Config
+	log                 *logrus.Logger
 	signingPGPKeyring   openpgp.EntityList
 	signingPGPAlgorithm string
-=======
-	configuration *schema.SMTPNotifierConfiguration
-	client        *smtp.Client
-	tlsConfig     *tls.Config
-	log           *logrus.Logger
->>>>>>> 204cef4d
 }
 
 // NewSMTPNotifier creates a SMTPNotifier using the notifier configuration.
-func NewSMTPNotifier(configuration *schema.SMTPNotifierConfiguration, certPool *x509.CertPool) *SMTPNotifier {
+func NewSMTPNotifier(config *schema.SMTPNotifierConfiguration, certPool *x509.CertPool) *SMTPNotifier {
 	notifier := &SMTPNotifier{
-		configuration: configuration,
-		tlsConfig:     utils.NewTLSConfig(configuration.TLS, tls.VersionTLS12, certPool),
-		log:           logging.Logger(),
-	}
-
-	if configuration.PGP != nil {
-		switch configuration.PGP.Algorithm {
+		config:    config,
+		tlsConfig: utils.NewTLSConfig(config.TLS, tls.VersionTLS12, certPool),
+		log:       logging.Logger(),
+	}
+
+	if notifier.config.PGP != nil {
+		switch config.PGP.Algorithm {
 		case rfc4880HashSymbolSHA512, rfc4880HashSymbolSHA384, rfc4880HashSymbolSHA256, rfc4880HashSymbolSHA1:
-			notifier.signingPGPAlgorithm = configuration.PGP.Algorithm
+			notifier.signingPGPAlgorithm = config.PGP.Algorithm
 		default:
 			notifier.signingPGPAlgorithm = rfc4880HashSymbolSHA256
 		}
 
 		var err error
 
-		notifier.signingPGPKeyring, err = openpgp.ReadArmoredKeyRing(bytes.NewBufferString(configuration.PGP.Key))
+		notifier.signingPGPKeyring, err = openpgp.ReadArmoredKeyRing(bytes.NewBufferString(config.PGP.Key))
 		if err != nil {
 			fmt.Printf("err loading pgp entitylist: %v\n", err)
 		}
@@ -86,15 +64,16 @@
 
 func printDebugInfo(keyring openpgp.EntityList) {
 	fmt.Println("printing key information")
+
 	for _, entity := range keyring {
 		fmt.Println("======================")
-
 		fmt.Printf("fingerprint: %s\n", hex.EncodeToString(entity.PrivateKey.Fingerprint[:]))
+
 		for key, identity := range entity.Identities {
-
-			issuerKeyId := uint64(0)
+			issuerKeyID := uint64(0)
+
 			if identity.SelfSignature.IssuerKeyId != nil {
-				issuerKeyId = *identity.SelfSignature.IssuerKeyId
+				issuerKeyID = *identity.SelfSignature.IssuerKeyId
 			}
 
 			isPrimaryKey := false
@@ -106,19 +85,24 @@
 			fmt.Printf("key: %s, name: %s\n", key, identity.Name)
 			fmt.Printf("user | id: %s, name: %s, email: %s, comment: %s\n", identity.UserId.Id, identity.UserId.Name, identity.UserId.Email, identity.UserId.Comment)
 			fmt.Printf("self | hash: %s, hash suffix: %s, created: %v, sig lifetime: %v, key lifetime: %v, expired: %v, type: %v\n", identity.SelfSignature.Hash.String(), hex.EncodeToString(identity.SelfSignature.HashSuffix), identity.SelfSignature.CreationTime, identity.SelfSignature.SigLifetimeSecs, identity.SelfSignature.KeyLifetimeSecs, identity.SelfSignature.KeyExpired(time.Now()), identity.SelfSignature.SigType)
-			fmt.Printf("self | algo: %v, issuer id: %d, compression: %d, hash %d, symetric: %v\n", identity.SelfSignature.PubKeyAlgo, issuerKeyId, identity.SelfSignature.PreferredCompression, identity.SelfSignature.PreferredCompression, identity.SelfSignature.PreferredSymmetric)
+			fmt.Printf("self | algo: %v, issuer id: %d, compression: %d, hash %d, symetric: %v\n", identity.SelfSignature.PubKeyAlgo, issuerKeyID, identity.SelfSignature.PreferredCompression, identity.SelfSignature.PreferredCompression, identity.SelfSignature.PreferredSymmetric)
 			fmt.Printf("self | primary: %v, sign: %v, certify: %v, encrypt storage: %v, encrypt communications: %v, mdc: %v, valid: %v\n", isPrimaryKey, identity.SelfSignature.FlagSign, identity.SelfSignature.FlagCertify, identity.SelfSignature.FlagEncryptStorage, identity.SelfSignature.FlagEncryptCommunications, identity.SelfSignature.MDC, identity.SelfSignature.FlagsValid)
 			fmt.Printf("self | rsa signature: %v\n", identity.SelfSignature.RSASignature)
+
 			if len(identity.Signatures) != 0 {
 				fmt.Println("**********************\nother signatures:")
+
 				for i, signature := range identity.Signatures {
 					fmt.Printf("%d | hash: %s, hash suffix: %s, created: %v, sig lifetime: %v, key lifetime: %v, expired: %v, type: %v\n", i, signature.Hash.String(), hex.EncodeToString(signature.HashSuffix), signature.CreationTime, signature.SigLifetimeSecs, signature.KeyLifetimeSecs, signature.KeyExpired(time.Now()), signature.SigType)
 					fmt.Printf("%d |  sign: %v, certify: %v, encrypt storage: %v, encrypt communications: %v, mdc: %v, valid: %v\n", i, signature.FlagSign, signature.FlagCertify, signature.FlagEncryptStorage, signature.FlagEncryptCommunications, signature.MDC, signature.FlagsValid)
 				}
+
 				fmt.Println("**********************")
 			}
+
 			fmt.Println("----------------------")
 		}
+
 		fmt.Println("======================")
 	}
 }
@@ -155,7 +139,7 @@
 
 		n.log.Debug("Notifier SMTP STARTTLS completed without error")
 	default:
-		switch n.configuration.DisableRequireTLS {
+		switch n.config.DisableRequireTLS {
 		case true:
 			n.log.Warn("Notifier SMTP server does not support STARTTLS and SMTP configuration is set to disable the TLS requirement (only useful for unauthenticated emails over plain text)")
 		default:
@@ -169,7 +153,7 @@
 // Attempt Authentication.
 func (n *SMTPNotifier) auth() error {
 	// Attempt AUTH if password is specified only.
-	if n.configuration.Password != "" {
+	if n.config.Password != "" {
 		_, ok := n.client.TLSConnectionState()
 		if !ok {
 			return errors.New("Notifier SMTP client does not support authentication over plain text and the connection is currently plain text")
@@ -185,11 +169,11 @@
 
 			// Adaptively select the AUTH mechanism to use based on what the server advertised.
 			if utils.IsStringInSlice("PLAIN", mechanisms) {
-				auth = smtp.PlainAuth("", n.configuration.Username, n.configuration.Password, n.configuration.Host)
+				auth = smtp.PlainAuth("", n.config.Username, n.config.Password, n.config.Host)
 
 				n.log.Debug("Notifier SMTP client attempting AUTH PLAIN with server")
 			} else if utils.IsStringInSlice("LOGIN", mechanisms) {
-				auth = newLoginAuth(n.configuration.Username, n.configuration.Password, n.configuration.Host)
+				auth = newLoginAuth(n.config.Username, n.config.Password, n.config.Host)
 
 				n.log.Debug("Notifier SMTP client attempting AUTH LOGIN with server")
 			}
@@ -220,7 +204,7 @@
 func (n *SMTPNotifier) compose(recipient, subject, body, htmlBody string) error {
 	n.log.Debugf("Notifier SMTP client attempting to send email body to %s", recipient)
 
-	if !n.configuration.DisableRequireTLS {
+	if !n.config.DisableRequireTLS {
 		_, ok := n.client.TLSConnectionState()
 		if !ok {
 			return errors.New("Notifier SMTP client can't send an email over plain text connection")
@@ -237,9 +221,8 @@
 
 	now := time.Now()
 
-<<<<<<< HEAD
 	header := "Date: " + now.Format(rfc5322DateTimeLayout) + crlf +
-		"From: " + n.sender + crlf +
+		"From: " + n.config.Sender.String() + crlf +
 		"To: " + recipient + crlf +
 		"Subject: " + subject + crlf
 
@@ -248,19 +231,6 @@
 		"Content-Transfer-Encoding: quoted-printable" + crlf +
 		"Content-Disposition: inline" + crlf +
 		body + crlf
-=======
-	msg := "Date:" + now.Format(rfc5322DateTimeLayout) + "\n" +
-		"From: " + n.configuration.Sender.String() + "\n" +
-		"To: " + recipient + "\n" +
-		"Subject: " + subject + "\n" +
-		"MIME-version: 1.0\n" +
-		"Content-Type: multipart/alternative; boundary=" + boundary + "\n\n" +
-		"--" + boundary + "\n" +
-		"Content-Type: text/plain; charset=\"UTF-8\"\n" +
-		"Content-Transfer-Encoding: quoted-printable\n" +
-		"Content-Disposition: inline\n\n" +
-		body + "\n"
->>>>>>> 204cef4d
 
 	if htmlBody != "" {
 		signableContent += "--" + boundary + crlf +
@@ -273,8 +243,7 @@
 
 	signedContent, err := n.packAndSignContent(signableContent, boundary)
 	if err != nil {
-<<<<<<< HEAD
-		logger.Debugf("Notifier SMTP client error while packing and signing email content: %v", err)
+		n.log.Debugf("Notifier SMTP client error while packing and signing email content: %v", err)
 		return err
 	}
 
@@ -282,10 +251,7 @@
 
 	_, err = fmt.Fprint(wc, header+signedContent)
 	if err != nil {
-		logger.Debugf("Notifier SMTP client error while sending email body over WriteCloser: %v", err)
-=======
 		n.log.Debugf("Notifier SMTP client error while sending email body over WriteCloser: %s", err)
->>>>>>> 204cef4d
 		return err
 	}
 
@@ -318,7 +284,7 @@
 
 	content = contentTypeMultiPartAlternative + crlf + content
 
-	boundary := utils.RandomString(30, utils.AlphaNumericCharacters)
+	boundary := utils.RandomString(30, utils.AlphaNumericCharacters, true)
 
 	var (
 		config    *packet.Config
@@ -360,26 +326,26 @@
 	var (
 		client *smtp.Client
 		conn   net.Conn
-		dialer = &net.Dialer{Timeout: n.configuration.Timeout}
+		dialer = &net.Dialer{Timeout: n.config.Timeout}
 	)
 
-	n.log.Debugf("Notifier SMTP client attempting connection to %s:%d", n.configuration.Host, n.configuration.Port)
-
-	if n.configuration.Port == 465 {
+	n.log.Debugf("Notifier SMTP client attempting connection to %s:%d", n.config.Host, n.config.Port)
+
+	if n.config.Port == 465 {
 		n.log.Infof("Notifier SMTP client using submissions port 465. Make sure the mail server you are connecting to is configured for submissions and not SMTPS.")
 
-		conn, err = tls.DialWithDialer(dialer, "tcp", fmt.Sprintf("%s:%d", n.configuration.Host, n.configuration.Port), n.tlsConfig)
+		conn, err = tls.DialWithDialer(dialer, "tcp", fmt.Sprintf("%s:%d", n.config.Host, n.config.Port), n.tlsConfig)
 		if err != nil {
 			return err
 		}
 	} else {
-		conn, err = dialer.Dial("tcp", fmt.Sprintf("%s:%d", n.configuration.Host, n.configuration.Port))
+		conn, err = dialer.Dial("tcp", fmt.Sprintf("%s:%d", n.config.Host, n.config.Port))
 		if err != nil {
 			return err
 		}
 	}
 
-	client, err = smtp.NewClient(conn, n.configuration.Host)
+	client, err = smtp.NewClient(conn, n.config.Host)
 	if err != nil {
 		return err
 	}
@@ -407,7 +373,7 @@
 
 	defer n.cleanup()
 
-	if err := n.client.Hello(n.configuration.Identifier); err != nil {
+	if err := n.client.Hello(n.config.Identifier); err != nil {
 		return err
 	}
 
@@ -419,11 +385,11 @@
 		return err
 	}
 
-	if err := n.client.Mail(n.configuration.Sender.Address); err != nil {
-		return err
-	}
-
-	if err := n.client.Rcpt(n.configuration.StartupCheckAddress); err != nil {
+	if err := n.client.Mail(n.config.Sender.Address); err != nil {
+		return err
+	}
+
+	if err := n.client.Rcpt(n.config.StartupCheckAddress); err != nil {
 		return err
 	}
 
@@ -432,7 +398,7 @@
 
 // Send is used to send an email to a recipient.
 func (n *SMTPNotifier) Send(recipient, title, body, htmlBody string) error {
-	subject := strings.ReplaceAll(n.configuration.Subject, "{title}", title)
+	subject := strings.ReplaceAll(n.config.Subject, "{title}", title)
 
 	if err := n.dial(); err != nil {
 		return err
@@ -441,7 +407,7 @@
 	// Always execute QUIT at the end once we're connected.
 	defer n.cleanup()
 
-	if err := n.client.Hello(n.configuration.Identifier); err != nil {
+	if err := n.client.Hello(n.config.Identifier); err != nil {
 		return err
 	}
 
@@ -455,7 +421,7 @@
 	}
 
 	// Set the sender and recipient first.
-	if err := n.client.Mail(n.configuration.Sender.Address); err != nil {
+	if err := n.client.Mail(n.config.Sender.Address); err != nil {
 		n.log.Debugf("Notifier SMTP failed while sending MAIL FROM (using sender) with error: %s", err)
 		return err
 	}
